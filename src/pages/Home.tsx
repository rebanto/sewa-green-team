import Hero from "~/components/Hero";
import StatsCounter from "~/components/StatsCounter";
import FeaturedEvent from "~/components/FeaturedEvent";
import { Link } from "react-router-dom";
import { motion } from "framer-motion";
<<<<<<< HEAD
import InfoImpactSection from "~/components/InfoImpactSection";
=======
import InfoImpactSection from "../components/InfoImpactSection";
import { useEffect, useState } from "react";
import { useAuth } from "../context/auth/AuthContext";
>>>>>>> cf271cb4

const fadeUp = {
  hidden: { opacity: 0, y: 30 },
  show: {
    opacity: 1,
    y: 0,
    transition: { duration: 0.6 },
  },
};

const Home = () => {
  const { justSignedOut } = useAuth();
  const [logoutMessage, setLogoutMessage] = useState("");

  useEffect(() => {
    if (justSignedOut) setLogoutMessage("Logged out successfully.");
    else setLogoutMessage("");
  }, [justSignedOut]);

  return (
    <motion.div
      initial="hidden"
      animate="show"
      variants={{
        show: { transition: { staggerChildren: 0.1 } },
        hidden: {},
      }}
    >
      {/* Logout Message Display */}
      {logoutMessage && (
        <div className="fixed top-8 left-1/2 transform -translate-x-1/2 z-50 bg-green-600 text-white px-6 py-3 rounded-lg shadow-lg">
          <p className="font-medium">{logoutMessage}</p>
        </div>
      )}

      <Hero />

      {/* Mission + Stats */}
      <motion.section className="max-w-5xl mx-auto px-6 py-20 text-center" variants={fadeUp}>
        <h2 className="text-4xl font-extrabold mb-6 text-[#6b7547] leading-tight">
          Together, We’re Growing a Greener Future 🌍
        </h2>
        <p className="text-[#c27d50] mb-10 text-lg max-w-3xl mx-auto">
          Sewa Green Team is a youth-powered environmental force reshaping communities through
          cleanups, education, and green action.
        </p>
        <div className="flex flex-col sm:flex-row items-center justify-center gap-4 mb-8">
          <Link
            to="/about"
            className="inline-block bg-[#f4f3ec] text-[#6b7547] font-semibold px-6 py-3 rounded-full border border-[#cdd1bc] hover:bg-[#e6e8d5] hover:text-[#525c32] transition shadow-sm"
          >
            Learn More About Us
          </Link>
        </div>
        <StatsCounter />
      </motion.section>

      {/* Featured Event Section */}
      <motion.section className="bg-[#f9f8f4] py-20 px-6" variants={fadeUp}>
        <div className="max-w-5xl mx-auto text-center">
          <h2 className="text-3xl font-bold text-[#c27d50] mb-4">🌱 Recent Impact</h2>
          <p className="text-[#6c7358] mb-8">
            These aren’t just events — they’re movements creating lasting change.
          </p>
          <FeaturedEvent />
          <Link
            to="/initiatives"
            className="inline-block mt-8 bg-[#6b7547] text-white px-6 py-3 rounded-full hover:bg-[#525c32] transition shadow-lg hover:scale-105"
          >
            See All Initiatives →
          </Link>
        </div>
      </motion.section>

      <InfoImpactSection />
    </motion.div>
  );
};

export default Home;<|MERGE_RESOLUTION|>--- conflicted
+++ resolved
@@ -3,13 +3,9 @@
 import FeaturedEvent from "~/components/FeaturedEvent";
 import { Link } from "react-router-dom";
 import { motion } from "framer-motion";
-<<<<<<< HEAD
 import InfoImpactSection from "~/components/InfoImpactSection";
-=======
-import InfoImpactSection from "../components/InfoImpactSection";
 import { useEffect, useState } from "react";
 import { useAuth } from "../context/auth/AuthContext";
->>>>>>> cf271cb4
 
 const fadeUp = {
   hidden: { opacity: 0, y: 30 },
