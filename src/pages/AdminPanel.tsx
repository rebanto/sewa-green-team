import { useEffect, useState, useCallback } from "react";
import { supabase } from "~/lib/supabase";
import clsx from "clsx";
import { motion } from "framer-motion";
import PendingUsersTab from "~/components/admin/PendingUsersTab";
import AllUsersTab from "~/components/admin/AllUsersTab";
import CreateEventTab from "~/components/admin/CreateEventTab";
import ManageEventsTab from "~/components/admin/ManageEventsTab";
import WebsiteDetailsTab from "~/components/admin/WebsiteDetailsTab";
import { useDeletePastEventPDFs } from "~/hooks/useDeletePastEventPDFs";
<<<<<<< HEAD
import type { User, Event, EventFormData, UserWithStudentInfo } from "~/types";
=======
// import { useDeletePastEventImages } from "~/hooks/useDeletePastEventImages";
import type { User, UserWithStudentInfo, Event } from "~/types";
// import type { FileObject } from "@supabase/storage-js";
>>>>>>> a5d40a53
import { useAuth } from "../context/auth/AuthContext";
import useEvents from "~/hooks/useEvents";

const tabs = ["Pending Users", "All Users", "Create Event", "Manage Events", "Website Details"];

const roles = ["ALL", "STUDENT", "PARENT", "ADMIN", "OTHER"]; // adjust based on your roles
const statusOptions = ["ALL", "APPROVED", "PENDING", "REJECTED"];

// Animation variants
const fadeUp = {
  hidden: { opacity: 0, y: 30 },
  show: {
    opacity: 1,
    y: 0,
    transition: { duration: 0.6 },
  },
};

const staggerContainer = {
  show: { transition: { staggerChildren: 0.1 } },
  hidden: {},
};

const AdminPanel = () => {
  const { user, loading: authLoading } = useAuth();
  const [activeTab, setActiveTab] = useState("Pending Users");
  const [pendingUsers, setPendingUsers] = useState<UserWithStudentInfo[]>([]);
  const [allUsers, setAllUsers] = useState<UserWithStudentInfo[]>([]);
  const {
    events,
    deleteEvent,
    refreshEvents,
    loading: eventLoading,
    error: eventError,
  } = useEvents();
  const [expandedUserId, setExpandedUserId] = useState<string | null>(null);
  const [loading, setLoading] = useState(true);
  const [userRoleFilter, setUserRoleFilter] = useState("ALL");
  const [pendingRoleFilter, setPendingRoleFilter] = useState("ALL");
  const [userStatusFilter, setUserStatusFilter] = useState("ALL");
  const [pendingStatusFilter, setPendingStatusFilter] = useState("ALL");
  const [eventForm, setEventForm] = useState<Event>({
    id: "",
    created_at: null,
    title: "",
    description: "",
    date: "",
    time: null,
    location: "",
    waiver_required: false,
    waiver_id: null,
    image_id: null,
    image: null,
    image_url: null,
    waiver_url: null,
  });

  // Handle event loading and error states in useEffect to prevent infinite re-renders
  useEffect(() => {
    if (eventLoading) {
      setLoading(true);
    }
  }, [eventLoading]);

  useEffect(() => {
    if (eventError) {
      throw eventError;
    }
  }, [eventError]);

  // Helper to format ISO datetime string to YYYY-MM-DD for input type=date
  const formatDateForInput = (isoDateStr: string) => {
    if (!isoDateStr) return "";
    return isoDateStr.split("T")[0];
  };

  // Fetch all necessary data
  const fetchData = useCallback(async () => {
    // Wait for auth to be ready
    if (authLoading) return;

    // If no user, let the AuthRedirect handle navigation
    if (!user) return;

    const { data: currentUser } = await supabase
      .from("users")
      .select("*")
      .eq("id", user.id)
      .single();

    if (!currentUser || currentUser.role !== "ADMIN" || currentUser.status !== "APPROVED") {
      console.error("Admin access denied:", currentUser);
      return;
    }

    const { data: usersResp } = await Promise.resolve(
      supabase.from("users").select("*").order("full_name", { ascending: true }),
    );

    // Split users into pending and all users
    const allUsers =
      usersResp?.map((user) => {
        if (user.role === "PARENT") {
          const student = usersResp.find(
            (potential_student) => potential_student.parent_1_name === user.full_name,
          );
          return {
            ...user,
            student_name: student?.full_name || "",
            student_email: student?.email || "",
            student_phone: student?.phone || "",
          };
        }
        return user;
      }) || [];

    const pendingResp = allUsers.filter(
      (u) => u.status === "PENDING" && u.email_confirmed === true,
    );

    setPendingUsers(pendingResp || []);
    setAllUsers(usersResp || []);
    setLoading(false);
  }, [authLoading, user]);

  useEffect(() => {
    fetchData();
  }, [user, authLoading, fetchData]);

  // User approval/reject
  const updateUserStatus = async (id: string, status: "APPROVED" | "REJECTED") => {
    const { error } = await supabase.from("users").update({ status }).eq("id", id);
    if (error) return alert(`Error updating user: ${error.message}`);

    setPendingUsers((prev) => prev.filter((u) => u.id !== id));
    setAllUsers((prev) => prev.map((u) => (u.id === id ? { ...u, status } : u)));
  };

  // Toggle user detail expand
  const toggleExpand = (id: string) => {
    setExpandedUserId((prev) => (prev === id ? null : id));
  };

  // Filter users based on role and status
  const filterUsers = (users: User[], roleFilter: string, statusFilter: string) => {
    let filtered = users;
    if (roleFilter !== "ALL") {
      filtered = filtered.filter((u) => u.role === roleFilter);
    }
    if (statusFilter !== "ALL") {
      filtered = filtered.filter((u) => u.status === statusFilter);
    }
    return filtered;
  };

  // Event form input handler (supports edit/create)
  const handleEventChange = (e: React.ChangeEvent<HTMLInputElement | HTMLTextAreaElement>) => {
    const { name, value, type } = e.target;
    setEventForm((prev) => ({
      ...prev,
      [name]: type === "checkbox" ? (e.target as HTMLInputElement).checked : value,
    }));
  };

  // Create or update event
  // Prevent editing a past event to a future date
  const saveEvent = async (e: React.FormEvent, waiverFile?: File, imageFile?: File) => {
    e.preventDefault();
    const eventId = eventForm.id ? String(eventForm.id) : "";
    let image_id = eventForm.image_id || "";
    const formattedDate = eventForm.date ? eventForm.date.split("T")[0] : "";
    let waiver_url = eventForm.waiver_url || "";
    const now = new Date().toISOString().split("T")[0];
    if (eventId) {
      // Editing an existing event
      const originalEvent = events?.find((ev) => String(ev.id) === eventId);
      if (originalEvent && originalEvent.date < now && formattedDate >= now) {
        alert("You cannot change a past event to a future date.");
        return;
      }
    }
    if (eventForm.waiver_required && !waiverFile && !waiver_url) {
      alert("You must upload a waiver PDF for this event.");
      return;
    }
    if (eventForm.waiver_required && waiverFile) {
      // Upload to Supabase Storage
      const fileName = `${Date.now()}_${waiverFile.name}`;
      const { data: uploadData, error } = await supabase.storage
        .from("waivers")
        .upload(fileName, waiverFile, { upsert: true });
      if (error) return alert("Failed to upload waiver PDF: " + error.message);

      // Store the file ID in waiver_id for database
      const waiver_id = uploadData?.id || fileName;
      waiver_url = waiver_id; // This will be used to construct the URL later
    }

    if (imageFile) {
      // Upload image to Supabase Storage
      const fileExt = imageFile.name.split(".").pop();
      const fileName = `${Date.now()}-${Math.random().toString(36).substring(2, 11)}.${fileExt}`;
      const { data, error } = await supabase.storage
        .from("events")
        .upload(`images/${fileName}`, imageFile, { upsert: true });
      if (error) return alert("Failed to upload event image: " + error.message);

      // Use the file ID from the uploaded file
      image_id = data.id;
    }

    const eventData = {
      title: eventForm.title,
      description: eventForm.description,
      date: formattedDate,
      time: eventForm.time,
      location: eventForm.location,
      waiver_required: eventForm.waiver_required,
      image_id: image_id || null, // Convert empty string to null for database
      waiver_id: eventForm.waiver_required && waiver_url ? waiver_url : null, // Store file ID in waiver_id
    };

    if (eventId && eventId !== "") {
      const { data, error } = await supabase
        .from("events")
        .update(eventData)
        .eq("id", eventId)
        .select("*");
      if (error) return alert(error.message);
      if (!data || data.length === 0)
        alert("No event was updated. Check if the event ID matches the database.");
    } else {
      const { error } = await supabase.from("events").insert(eventData);
      if (error) return alert(error.message);
    }

    setEventForm({
      id: "",
      created_at: null,
      title: "",
      description: "",
      date: "",
      time: null,
      location: "",
      waiver_required: false,
      waiver_id: null,
      image_id: null,
      image: null,
      image_url: null,
      waiver_url: null,
    });
    await fetchData();
    if (refreshEvents) {
      await refreshEvents(false); // Refresh events data without showing loading
    }
    setActiveTab("Manage Events");
  };

  // Delete event
  const deleteEventWithMsg = async (id: string) => {
    if (window.confirm("Are you sure you want to delete this event?") && deleteEvent) {
      const { error } = await deleteEvent(id);
      if (error) return alert(error.message);
    }
  };

  // Populate event form for editing, with fixed date formatting
  const startEditEvent = (event: Event) => {
    setEventForm({
      id: event.id,
      created_at: event.created_at ?? null,
      title: event.title,
      description: event.description,
      date: formatDateForInput(event.date),
      time: event.time ?? "",
      location: event.location,
      waiver_required: event.waiver_required,
      waiver_id: event.waiver_id ?? null,
      image_id: event.image_id ?? null,
      image: null,
      image_url: event.image_url ?? null,
      waiver_url: event.waiver_url ?? null,
    });
    setActiveTab("Create Event");
  };

  // Copy bulk data to clipboard helpers
  const copyToClipboard = (text: string) => {
    navigator.clipboard.writeText(text).then(() => {
      alert("Copied to clipboard!");
    });
  };

  // Generate bulk email or phone list based on filters
  const generateBulkList = (field: "email" | "phone") => {
    const filtered = filterUsers(allUsers, userRoleFilter, userStatusFilter);
    const list = filtered
      .map((u) => u[field])
      .filter(Boolean)
      .join(", ");

    return list;
  };

  // --- Automated deletion of PDFs for past events ---
  const deletePastEventPDFs = useDeletePastEventPDFs(
    "waivers",
    async () =>
      (events || []).filter((ev) => {
        // Only events with a waiver_url and a date in the past
        return ev.waiver_required && ev.waiver_url && new Date(ev.date) < new Date();
      }),
    (event) => {
      try {
        // Supabase public URL: .../storage/v1/object/public/waivers/<file>
        // We want the path relative to the bucket, e.g. '<file>'
        if (!event.waiver_url) return "";
        const url = new URL(event.waiver_url);
        const match = url.pathname.match(/waivers\/(.+)$/);
        if (match && match[1]) {
          return match[1];
        }
      } catch (e) {
        console.error("Failed to parse waiver_url:", event.waiver_url, e);
      }
      return "";
    },
  );

  useEffect(() => {
    if (events && events.length > 0) {
      deletePastEventPDFs().then(() => {
        // Optionally, you can refresh events here if needed
      });
      // deletePastEventImages();
    }
    // eslint-disable-next-line react-hooks/exhaustive-deps
  }, [events]);

<<<<<<< HEAD
  if (loading || authLoading)
    return (
      <div className="min-h-screen bg-gradient-to-br from-[#f4f3ec] via-[#ebe7d9] to-[#dba979] flex items-center justify-center">
        <div className="text-center">
          <div className="animate-spin rounded-full h-12 w-12 border-b-2 border-[#8a9663] mx-auto mb-4"></div>
          <p className="text-[#6b7547] font-medium">Loading admin panel...</p>
        </div>
=======
  if (loading || authLoading || !user)
    return <div className="text-center py-20 text-lg">Loading admin panel...</div>;

  return (
    <div className="max-w-7xl mx-auto px-4 py-12 space-y-10 mt-24">
      <h1 className="text-4xl font-bold text-[#8a9663] text-center mb-6">Admin Panel</h1>

      {/* Tab Navigation */}
      <div className="flex justify-center gap-6 flex-wrap">
        {tabs.map((tab) => (
          <button
            key={tab}
            type="button"
            className={clsx(
              "px-4 py-2 rounded-full font-semibold transition whitespace-nowrap",
              activeTab === tab
                ? "bg-[#8a9663] text-white shadow-lg"
                : "bg-[#dfe5cd] text-[#4d5640] hover:bg-[#cbd6b0]",
            )}
            onClick={() => setActiveTab(tab)}
            aria-label={`Switch to ${tab} tab`}
            title={`Switch to ${tab} tab`}
          >
            {tab}
          </button>
        ))}
>>>>>>> a5d40a53
      </div>
    );

<<<<<<< HEAD
  return (
    <motion.div
      initial="hidden"
      animate="show"
      variants={staggerContainer}
      className="min-h-screen bg-gradient-to-br from-[#f4f3ec] via-[#ebe7d9] to-[#dba979] pt-24 relative overflow-hidden"
    >
      {/* Decorative Glow Effects */}
      <div className="absolute top-[-10%] right-[-20%] w-[600px] h-[600px] bg-[#8a9663]/10 rounded-full blur-[120px] opacity-40 z-0 animate-pulse hidden lg:block" />
      <div className="absolute bottom-[-15%] left-[-25%] w-[800px] h-[800px] bg-[#c27d50]/8 rounded-full blur-[140px] opacity-30 z-0 hidden lg:block" />

      <div className="relative z-10 w-full h-full space-y-10">
        <motion.h1
          variants={fadeUp}
          className="text-4xl sm:text-5xl font-extrabold text-[#6b7547] text-center mb-8 drop-shadow-sm"
        >
          Admin Panel
        </motion.h1>

        {/* Tab Navigation */}
        <motion.div variants={fadeUp} className="flex justify-center gap-2 sm:gap-4 flex-wrap px-2">
          {tabs.map((tab) => (
            <motion.button
              key={tab}
              type="button"
              whileHover={{ scale: 1.05 }}
              whileTap={{ scale: 0.97 }}
              className={clsx(
                "px-3 sm:px-6 py-2 sm:py-3 rounded-full font-semibold transition-all duration-300 whitespace-nowrap shadow-md hover:shadow-lg text-sm sm:text-base",
                activeTab === tab
                  ? "bg-[#8a9663] text-white shadow-xl"
                  : "bg-gradient-to-r from-white to-[#f9f8f4] text-[#6b7547] hover:bg-gradient-to-r hover:from-[#f4f3ec] hover:to-[#e6e8d5] border border-[#cdd1bc]",
              )}
              onClick={() => setActiveTab(tab)}
              aria-label={`Switch to ${tab} tab`}
              title={`Switch to ${tab} tab`}
            >
              {tab}
            </motion.button>
          ))}
        </motion.div>

        {/* Tab Content */}
        <motion.div
          variants={fadeUp}
          className="bg-[#f4f3ec]/70 p-4 sm:p-6 lg:p-8 h-full min-h-[calc(100vh-130px)] pb-20 flex-1 shadow-2xl border border-[#cdd1bc] backdrop-blur-sm sm:mx-0"
        >
          {activeTab === "Pending Users" && (
            <PendingUsersTab
              pendingUsers={pendingUsers}
              pendingRoleFilter={pendingRoleFilter}
              setPendingRoleFilter={setPendingRoleFilter}
              pendingStatusFilter={pendingStatusFilter}
              setPendingStatusFilter={setPendingStatusFilter}
              roles={roles}
              statusOptions={statusOptions}
              filterUsers={filterUsers}
              expandedUserId={expandedUserId}
              toggleExpand={toggleExpand}
              updateUserStatus={updateUserStatus}
            />
          )}
          {activeTab === "All Users" && (
            <AllUsersTab
              allUsers={allUsers}
              userRoleFilter={userRoleFilter}
              setUserRoleFilter={setUserRoleFilter}
              userStatusFilter={userStatusFilter}
              setUserStatusFilter={setUserStatusFilter}
              roles={roles}
              statusOptions={statusOptions}
              filterUsers={filterUsers}
              expandedUserId={expandedUserId}
              toggleExpand={toggleExpand}
              copyToClipboard={copyToClipboard}
              generateBulkList={generateBulkList}
            />
          )}
          {activeTab === "Create Event" && (
            <CreateEventTab
              eventForm={eventForm}
              handleEventChange={handleEventChange}
              saveEvent={saveEvent}
              setEventForm={setEventForm}
            />
          )}
          {activeTab === "Manage Events" && (
            <ManageEventsTab
              events={events}
              startEditEvent={startEditEvent}
              deleteEvent={deleteEvent}
            />
          )}
          {activeTab === "Website Details" && <WebsiteDetailsTab />}
        </motion.div>
=======
      {/* Tab Content */}
      <div>
        {activeTab === "Pending Users" && (
          <PendingUsersTab
            pendingUsers={pendingUsers}
            pendingRoleFilter={pendingRoleFilter}
            setPendingRoleFilter={setPendingRoleFilter}
            pendingStatusFilter={pendingStatusFilter}
            setPendingStatusFilter={setPendingStatusFilter}
            roles={roles}
            statusOptions={statusOptions}
            filterUsers={filterUsers}
            expandedUserId={expandedUserId}
            toggleExpand={toggleExpand}
            updateUserStatus={updateUserStatus}
          />
        )}
        {activeTab === "All Users" && (
          <AllUsersTab
            allUsers={allUsers}
            userRoleFilter={userRoleFilter}
            setUserRoleFilter={setUserRoleFilter}
            userStatusFilter={userStatusFilter}
            setUserStatusFilter={setUserStatusFilter}
            roles={roles}
            statusOptions={statusOptions}
            filterUsers={filterUsers}
            expandedUserId={expandedUserId}
            toggleExpand={toggleExpand}
            copyToClipboard={copyToClipboard}
            generateBulkList={generateBulkList}
          />
        )}
        {activeTab === "Create Event" && (
          <CreateEventTab
            eventForm={eventForm}
            handleEventChange={handleEventChange}
            saveEvent={saveEvent}
            setEventForm={setEventForm}
          />
        )}
        {activeTab === "Manage Events" && (
          <ManageEventsTab
            events={events!}
            startEditEvent={startEditEvent}
            deleteEvent={deleteEventWithMsg}
          />
        )}
        {activeTab === "Website Details" && <WebsiteDetailsTab />}
>>>>>>> a5d40a53
      </div>
    </motion.div>
  );
};

export default AdminPanel;<|MERGE_RESOLUTION|>--- conflicted
+++ resolved
@@ -8,13 +8,9 @@
 import ManageEventsTab from "~/components/admin/ManageEventsTab";
 import WebsiteDetailsTab from "~/components/admin/WebsiteDetailsTab";
 import { useDeletePastEventPDFs } from "~/hooks/useDeletePastEventPDFs";
-<<<<<<< HEAD
-import type { User, Event, EventFormData, UserWithStudentInfo } from "~/types";
-=======
 // import { useDeletePastEventImages } from "~/hooks/useDeletePastEventImages";
 import type { User, UserWithStudentInfo, Event } from "~/types";
 // import type { FileObject } from "@supabase/storage-js";
->>>>>>> a5d40a53
 import { useAuth } from "../context/auth/AuthContext";
 import useEvents from "~/hooks/useEvents";
 
@@ -354,46 +350,16 @@
     // eslint-disable-next-line react-hooks/exhaustive-deps
   }, [events]);
 
-<<<<<<< HEAD
-  if (loading || authLoading)
+  if (loading || authLoading || !user)
     return (
       <div className="min-h-screen bg-gradient-to-br from-[#f4f3ec] via-[#ebe7d9] to-[#dba979] flex items-center justify-center">
         <div className="text-center">
           <div className="animate-spin rounded-full h-12 w-12 border-b-2 border-[#8a9663] mx-auto mb-4"></div>
           <p className="text-[#6b7547] font-medium">Loading admin panel...</p>
         </div>
-=======
-  if (loading || authLoading || !user)
-    return <div className="text-center py-20 text-lg">Loading admin panel...</div>;
-
-  return (
-    <div className="max-w-7xl mx-auto px-4 py-12 space-y-10 mt-24">
-      <h1 className="text-4xl font-bold text-[#8a9663] text-center mb-6">Admin Panel</h1>
-
-      {/* Tab Navigation */}
-      <div className="flex justify-center gap-6 flex-wrap">
-        {tabs.map((tab) => (
-          <button
-            key={tab}
-            type="button"
-            className={clsx(
-              "px-4 py-2 rounded-full font-semibold transition whitespace-nowrap",
-              activeTab === tab
-                ? "bg-[#8a9663] text-white shadow-lg"
-                : "bg-[#dfe5cd] text-[#4d5640] hover:bg-[#cbd6b0]",
-            )}
-            onClick={() => setActiveTab(tab)}
-            aria-label={`Switch to ${tab} tab`}
-            title={`Switch to ${tab} tab`}
-          >
-            {tab}
-          </button>
-        ))}
->>>>>>> a5d40a53
       </div>
     );
 
-<<<<<<< HEAD
   return (
     <motion.div
       initial="hidden"
@@ -482,64 +448,13 @@
           )}
           {activeTab === "Manage Events" && (
             <ManageEventsTab
-              events={events}
+              events={events!}
               startEditEvent={startEditEvent}
-              deleteEvent={deleteEvent}
+              deleteEvent={deleteEventWithMsg}
             />
           )}
           {activeTab === "Website Details" && <WebsiteDetailsTab />}
         </motion.div>
-=======
-      {/* Tab Content */}
-      <div>
-        {activeTab === "Pending Users" && (
-          <PendingUsersTab
-            pendingUsers={pendingUsers}
-            pendingRoleFilter={pendingRoleFilter}
-            setPendingRoleFilter={setPendingRoleFilter}
-            pendingStatusFilter={pendingStatusFilter}
-            setPendingStatusFilter={setPendingStatusFilter}
-            roles={roles}
-            statusOptions={statusOptions}
-            filterUsers={filterUsers}
-            expandedUserId={expandedUserId}
-            toggleExpand={toggleExpand}
-            updateUserStatus={updateUserStatus}
-          />
-        )}
-        {activeTab === "All Users" && (
-          <AllUsersTab
-            allUsers={allUsers}
-            userRoleFilter={userRoleFilter}
-            setUserRoleFilter={setUserRoleFilter}
-            userStatusFilter={userStatusFilter}
-            setUserStatusFilter={setUserStatusFilter}
-            roles={roles}
-            statusOptions={statusOptions}
-            filterUsers={filterUsers}
-            expandedUserId={expandedUserId}
-            toggleExpand={toggleExpand}
-            copyToClipboard={copyToClipboard}
-            generateBulkList={generateBulkList}
-          />
-        )}
-        {activeTab === "Create Event" && (
-          <CreateEventTab
-            eventForm={eventForm}
-            handleEventChange={handleEventChange}
-            saveEvent={saveEvent}
-            setEventForm={setEventForm}
-          />
-        )}
-        {activeTab === "Manage Events" && (
-          <ManageEventsTab
-            events={events!}
-            startEditEvent={startEditEvent}
-            deleteEvent={deleteEventWithMsg}
-          />
-        )}
-        {activeTab === "Website Details" && <WebsiteDetailsTab />}
->>>>>>> a5d40a53
       </div>
     </motion.div>
   );
