--- conflicted
+++ resolved
@@ -3,9 +3,7 @@
 import { FaTree, FaWater, FaRoad } from "react-icons/fa";
 
 const initiatives = [
-<<<<<<< HEAD
-	{
-		title: "Chattahoochee River Cleanup",
+title: "Chattahoochee River Cleanup",
 		description:
 			"Our flagship cleanup effort along the Jones Bridge corridor—protecting water quality, preserving native ecosystems, and raising awareness about Georgia's most vital watershed.",
 		icon: <FaWater className="text-[#6ca0dc] text-3xl" />, // River blue
@@ -29,7 +27,7 @@
 
 export default function Initiatives() {
 	return (
-		<section className="relative w-full bg-gradient-to-br from-white via-[#ebe7d9] to-[#e2c5a9] px-6 py-40">
+		<section className="relative w-full bg-gradient-to-br from-white via-[#ebe7d9] to-[#e2c5a9] px-6 pt-10 pb-16">
 			<motion.div
 				initial={{ opacity: 0, y: 40 }}
 				animate={{ opacity: 1, y: 0 }}
@@ -72,75 +70,6 @@
 											className="w-full h-full object-cover min-h-[14rem]"
 										/>
 									</div>
-=======
-  {
-    title: 'Chattahoochee River Cleanup',
-    description:
-      "Our flagship cleanup effort along the Jones Bridge corridor—protecting water quality, preserving native ecosystems, and raising awareness about Georgia's most vital watershed.",
-    icon: <FaWater className="text-[#6ca0dc] text-3xl" />, // River blue
-    image: '/hero_bg.jpg',
-  },
-  {
-    title: 'Park & Beach Cleanups',
-    description:
-      'Across counties like Forsyth, Dekalb, and Fulton, our youth volunteers restore degraded parks, lakeshores, and trails—one bag of trash at a time.',
-    icon: <FaTree className="text-[#8a9663] text-3xl" />, // Earthy olive
-    image: '/hero_bg.jpg',
-  },
-  {
-    title: 'Adopt-A-Mile Road Program',
-    description:
-      'In partnership with Sewa International, we’ve taken full responsibility for a local roadway—ensuring it stays clean and green through regular maintenance drives.',
-    icon: <FaRoad className="text-[#dba979] text-3xl" />,
-    image: '/hero_bg.jpg',
-  },
-];
-
-export default function Initiatives() {
-  return (
-    <section className="relative w-full bg-gradient-to-br from-white via-[#ebe7d9] to-[#e2c5a9] px-6 pt-10">
-      <motion.div
-        initial={{ opacity: 0, y: 40 }}
-        animate={{ opacity: 1, y: 0 }}
-        transition={{ duration: 0.8, ease: 'easeOut' }}
-        className="max-w-6xl mx-auto text-center"
-      >
-        <h1 className="text-5xl font-extrabold text-[#8a9663] mb-6">
-          Our Initiatives
-        </h1>
-        <p className="text-lg text-[#858d6a] max-w-3xl mx-auto mb-16">
-          Every initiative we take is an opportunity to give back to our planet.
-          These efforts aren’t just projects—they’re movements driven by passion,
-          responsibility, and youth-led energy.
-        </p>
-
-        <div className="flex flex-col space-y-16 pb-10">
-          {initiatives.map((item, index) => (
-            <motion.div
-              key={index}
-              whileInView={{ opacity: 1, y: 0 }}
-              initial={{ opacity: 0, y: 40 }}
-              transition={{ duration: 0.7, delay: index * 0.2 }}
-              viewport={{ once: true }}
-            >
-              <Tilt
-                tiltMaxAngleX={3}
-                tiltMaxAngleY={3}
-                glareEnable={true}
-                glareMaxOpacity={0.15}
-                scale={1.01}
-                className="rounded-xl overflow-hidden shadow-xl bg-white/80 backdrop-blur-sm border border-[#cdd1bc] hover:shadow-2xl transform-gpu transition-all duration-500 md:max-h-[22rem] md:min-h-[16rem] max-w-3xl mx-auto"
-              >
-                <div className="md:flex md:min-h-[16rem] min-h-[14rem]">
-                  {/* Image */}
-                  <div className="md:w-1/2 w-full h-56 md:h-auto min-h-[14rem]">
-                    <img
-                      src={item.image}
-                      alt={item.title}
-                      className="w-full h-full object-cover min-h-[14rem]"
-                    />
-                  </div>
->>>>>>> de4ca26d
 
 									{/* Content */}
 									<div className="md:w-1/2 p-8 text-left justify-center min-h-[14rem] flex flex-col gap-2">
