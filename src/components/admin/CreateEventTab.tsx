import { useRef, useState, useEffect } from "react";
import { motion } from "framer-motion";
import { supabase } from "~/lib/supabase";
import type { CreateEventTabProps } from "~/types";

// Animation variants
const formVariants = {
  hidden: { opacity: 0, y: 20 },
  visible: { opacity: 1, y: 0, transition: { duration: 0.6 } },
};

const fieldVariants = {
  hidden: { opacity: 0, x: -20 },
  visible: { opacity: 1, x: 0, transition: { duration: 0.4 } },
};

const CreateEventTab = ({
  eventForm,
  handleEventChange,
  saveEvent,
  setEventForm,
}: CreateEventTabProps) => {
  const fileInputRef = useRef<HTMLInputElement>(null);
  const imageInputRef = useRef<HTMLInputElement>(null);
  const [currentImageUrl, setCurrentImageUrl] = useState<string | null>(null);

  // Fetch current image URL when editing an event
  useEffect(() => {
    const fetchCurrentImage = async () => {
      if (eventForm.image_id) {
        try {
          // Get the file info from storage
          const { data: files, error } = await supabase.storage
            .from("events")
            .list("images", { limit: 1000 });

          if (error) throw error;

          // Find the file with matching ID
          const imageFile = files?.find((file) => file.id === eventForm.image_id);

          if (imageFile) {
            const {
              data: { publicUrl },
            } = supabase.storage.from("events").getPublicUrl(`images/${imageFile.name}`);
            setCurrentImageUrl(publicUrl);
          } else {
            setCurrentImageUrl(null);
          }
        } catch (error) {
          console.error("Error fetching current image:", error);
          setCurrentImageUrl(null);
        }
      } else {
        setCurrentImageUrl(null);
      }
    };

    fetchCurrentImage();
  }, [eventForm.image_id]);

  return (
    <section>
      <motion.div
        className="max-w-2xl mx-auto"
        variants={formVariants}
        initial="hidden"
        animate="visible"
      >
<<<<<<< HEAD
        <motion.h2
          className="text-2xl sm:text-3xl font-extrabold text-[#6b7547] text-center mb-8 drop-shadow-sm"
          variants={fieldVariants}
        >
          {eventForm.id ? "Edit Event" : "Create New Event"}
        </motion.h2>
        <motion.form
          onSubmit={(e) =>
            saveEvent(e, fileInputRef.current?.files?.[0], imageInputRef.current?.files?.[0])
          }
          className="space-y-6"
        >
          <div>
            <label htmlFor="event-title" className="block mb-2 font-semibold text-[#6b7547]">
              Event Title <span className="text-[#c27d50]">*</span>
            </label>
            <input
              id="event-title"
              name="title"
              value={eventForm.title}
              onChange={handleEventChange}
              placeholder="Event Title"
              required
              className="w-full p-4 rounded-xl border border-[#cdd1bc] focus:ring-2 focus:ring-[#8a9663] transition duration-300 bg-white/80 backdrop-blur-sm shadow-sm hover:shadow-md text-[#6b7547] font-medium"
              aria-label="Event title"
            />
          </div>
          <div>
            <label htmlFor="event-description" className="block mb-2 font-semibold text-[#6b7547]">
              Event Description <span className="text-[#c27d50]">*</span>
            </label>
            <textarea
              id="event-description"
              name="description"
              value={eventForm.description}
              onChange={handleEventChange}
              placeholder="Event Description"
              required
              rows={4}
              className="w-full p-4 rounded-xl border border-[#cdd1bc] focus:ring-2 focus:ring-[#8a9663] transition duration-300 bg-white/80 backdrop-blur-sm shadow-sm hover:shadow-md text-[#6b7547] font-medium resize-none"
              aria-label="Event description"
            />
          </div>
          <div className="grid grid-cols-1 sm:grid-cols-2 gap-6">
            <div>
              <label htmlFor="event-date" className="block mb-2 font-semibold text-[#6b7547]">
                Event Date <span className="text-[#c27d50]">*</span>
              </label>
              <input
                id="event-date"
                type="date"
                name="date"
                value={eventForm.date}
                onChange={handleEventChange}
                required
                className="w-full p-4 rounded-xl border border-[#cdd1bc] focus:ring-2 focus:ring-[#8a9663] transition duration-300 bg-white/80 backdrop-blur-sm shadow-sm hover:shadow-md text-[#6b7547] font-medium"
                aria-label="Event date"
=======
        <div>
          <label htmlFor="event-title" className="block mb-1 font-semibold">
            Event Title <span className="text-red-500">*</span>
          </label>
          <input
            id="event-title"
            name="title"
            value={eventForm.title}
            onChange={handleEventChange}
            placeholder="Event Title"
            required
            className="formInput"
            aria-label="Event title"
          />
        </div>
        <div>
          <label htmlFor="event-description" className="block mb-1 font-semibold">
            Event Description <span className="text-red-500">*</span>
          </label>
          <textarea
            id="event-description"
            name="description"
            value={eventForm.description}
            onChange={handleEventChange}
            placeholder="Event Description"
            required
            className="formInput"
            aria-label="Event description"
          />
        </div>
        <div>
          <label htmlFor="event-date" className="block mb-1 font-semibold">
            Event Date <span className="text-red-500">*</span>
          </label>
          <input
            id="event-date"
            type="date"
            name="date"
            value={eventForm.date}
            onChange={handleEventChange}
            required
            className="formInput"
            aria-label="Event date"
          />
        </div>
        <div>
          <label htmlFor="event-time" className="block mb-1 font-semibold">
            Event Time <span className="text-red-500">*</span>
          </label>
          <input
            id="event-time"
            type="time"
            name="time"
            value={eventForm.time || ""}
            onChange={handleEventChange}
            required
            className="formInput"
            aria-label="Event time"
          />
        </div>
        <div>
          <label htmlFor="event-location" className="block mb-1 font-semibold">
            Location <span className="text-red-500">*</span>
          </label>
          <input
            id="event-location"
            name="location"
            value={eventForm.location}
            onChange={handleEventChange}
            placeholder="Location"
            required
            className="formInput"
            aria-label="Event location"
          />
        </div>
        <div>
          <label htmlFor="event-image" className="block mb-1 font-semibold">
            Event Image (Optional)
          </label>
          <input
            id="event-image"
            type="file"
            accept="image/*"
            ref={imageInputRef}
            className="formInput"
            aria-label="Upload event image"
            title="Upload an image for the event"
          />
          {currentImageUrl && (
            <div className="mt-2">
              <p className="text-xs mb-1">Current image:</p>
              <img
                src={currentImageUrl}
                alt="Event preview"
                className="w-32 h-32 object-cover rounded-lg border"
>>>>>>> a5d40a53
              />
            </div>
            <div>
              <label htmlFor="event-time" className="block mb-2 font-semibold text-[#6b7547]">
                Event Time <span className="text-[#c27d50]">*</span>
              </label>
              <input
                id="event-time"
                type="time"
                name="time"
                value={eventForm.time}
                onChange={handleEventChange}
                required
                className="w-full p-4 rounded-xl border border-[#cdd1bc] focus:ring-2 focus:ring-[#8a9663] transition duration-300 bg-white/80 backdrop-blur-sm shadow-sm hover:shadow-md text-[#6b7547] font-medium"
                aria-label="Event time"
              />
            </div>
          </div>
          <div>
            <label htmlFor="event-location" className="block mb-2 font-semibold text-[#6b7547]">
              Location <span className="text-[#c27d50]">*</span>
            </label>
            <input
              id="event-location"
              name="location"
              value={eventForm.location}
              onChange={handleEventChange}
              placeholder="Location"
              required
              className="w-full p-4 rounded-xl border border-[#cdd1bc] focus:ring-2 focus:ring-[#8a9663] transition duration-300 bg-white/80 backdrop-blur-sm shadow-sm hover:shadow-md text-[#6b7547] font-medium"
              aria-label="Event location"
            />
          </div>
          <div>
            <label htmlFor="event-image" className="block mb-2 font-semibold text-[#6b7547]">
              Event Image (Optional)
            </label>
            <input
              id="event-image"
              type="file"
              accept="image/*"
              ref={imageInputRef}
              className="formInput"
              aria-label="Upload event image"
              title="Upload an image for the event"
            />
            {currentImageUrl && (
              <div className="mt-2">
                <p className="text-xs mb-1">Current image:</p>
                <img
                  src={currentImageUrl}
                  alt="Event preview"
                  className="w-32 h-32 object-cover rounded-lg border"
                />
              </div>
            )}
          </div>
<<<<<<< HEAD
          <label className="flex items-center gap-2">
            <input
              type="checkbox"
              name="waiver_required"
              checked={eventForm.waiver_required}
              onChange={handleEventChange}
            />
            Waiver Required?
          </label>
          {eventForm.waiver_required && (
            <div>
              <label htmlFor="waiver-file" className="block mb-1 font-semibold">
                Upload Waiver PDF <span className="text-red-600">*</span>
              </label>
              <input
                id="waiver-file"
                type="file"
                accept="application/pdf"
                ref={fileInputRef}
                className="formInput"
                required={!eventForm.waiver_url}
                aria-label="Upload waiver PDF file"
                title="Upload a PDF waiver file for the event"
              />
              {eventForm.waiver_url && eventForm.date >= new Date().toISOString().split("T")[0] && (
                <p className="text-xs mt-1">
                  Current:{" "}
                  <a
                    href={eventForm.waiver_url}
                    target="_blank"
                    rel="noopener noreferrer"
                    className="underline text-blue-700"
                  >
                    Download Existing Waiver
                  </a>
                </p>
              )}
            </div>
          )}
          <div className="flex gap-4 pt-4">
            <button
              type="submit"
              className="bg-[#8a9663] hover:bg-[#7a8757] text-white font-semibold px-8 py-3 rounded-full shadow-lg hover:shadow-xl transition-all duration-300 hover:scale-105"
            >
              {eventForm.id ? "Update Event" : "Create Event"}
            </button>
            {eventForm.id && (
              <button
                type="button"
                onClick={() =>
                  setEventForm({
                    id: "",
                    title: "",
                    description: "",
                    date: "",
                    time: "",
                    location: "",
                    waiver_required: false,
                    waiver_url: "",
                    image_id: "",
                  })
                }
                className="bg-gradient-to-r from-[#f4f3ec] to-[#e6e8d5] text-[#6b7547] border border-[#cdd1bc] hover:bg-gradient-to-r hover:from-[#e6e8d5] hover:to-[#d4d8c1] rounded-full px-8 py-3 font-semibold shadow-lg hover:shadow-xl transition-all duration-300 hover:scale-105"
              >
                Cancel Edit
              </button>
            )}
          </div>
        </motion.form>
      </motion.div>
=======
        )}
        <button
          type="submit"
          className="bg-[#8a9663] text-white font-semibold px-6 py-2 rounded-full"
        >
          {eventForm.id ? "Update Event" : "Create Event"}
        </button>
        {eventForm.id && (
          <button
            type="button"
            onClick={() =>
              setEventForm({
                id: "",
                title: "",
                description: "",
                date: "",
                time: "",
                location: "",
                waiver_required: false,
                waiver_url: null,
                image_id: "",
                created_at: null,
                waiver_id: null,
                image: null,
                image_url: null,
              })
            }
            className="ml-4 bg-gray-300 hover:bg-gray-400 rounded-full px-6 py-2"
          >
            Cancel Edit
          </button>
        )}
      </form>
>>>>>>> a5d40a53
    </section>
  );
};

export default CreateEventTab;<|MERGE_RESOLUTION|>--- conflicted
+++ resolved
@@ -67,7 +67,6 @@
         initial="hidden"
         animate="visible"
       >
-<<<<<<< HEAD
         <motion.h2
           className="text-2xl sm:text-3xl font-extrabold text-[#6b7547] text-center mb-8 drop-shadow-sm"
           variants={fieldVariants}
@@ -125,103 +124,6 @@
                 required
                 className="w-full p-4 rounded-xl border border-[#cdd1bc] focus:ring-2 focus:ring-[#8a9663] transition duration-300 bg-white/80 backdrop-blur-sm shadow-sm hover:shadow-md text-[#6b7547] font-medium"
                 aria-label="Event date"
-=======
-        <div>
-          <label htmlFor="event-title" className="block mb-1 font-semibold">
-            Event Title <span className="text-red-500">*</span>
-          </label>
-          <input
-            id="event-title"
-            name="title"
-            value={eventForm.title}
-            onChange={handleEventChange}
-            placeholder="Event Title"
-            required
-            className="formInput"
-            aria-label="Event title"
-          />
-        </div>
-        <div>
-          <label htmlFor="event-description" className="block mb-1 font-semibold">
-            Event Description <span className="text-red-500">*</span>
-          </label>
-          <textarea
-            id="event-description"
-            name="description"
-            value={eventForm.description}
-            onChange={handleEventChange}
-            placeholder="Event Description"
-            required
-            className="formInput"
-            aria-label="Event description"
-          />
-        </div>
-        <div>
-          <label htmlFor="event-date" className="block mb-1 font-semibold">
-            Event Date <span className="text-red-500">*</span>
-          </label>
-          <input
-            id="event-date"
-            type="date"
-            name="date"
-            value={eventForm.date}
-            onChange={handleEventChange}
-            required
-            className="formInput"
-            aria-label="Event date"
-          />
-        </div>
-        <div>
-          <label htmlFor="event-time" className="block mb-1 font-semibold">
-            Event Time <span className="text-red-500">*</span>
-          </label>
-          <input
-            id="event-time"
-            type="time"
-            name="time"
-            value={eventForm.time || ""}
-            onChange={handleEventChange}
-            required
-            className="formInput"
-            aria-label="Event time"
-          />
-        </div>
-        <div>
-          <label htmlFor="event-location" className="block mb-1 font-semibold">
-            Location <span className="text-red-500">*</span>
-          </label>
-          <input
-            id="event-location"
-            name="location"
-            value={eventForm.location}
-            onChange={handleEventChange}
-            placeholder="Location"
-            required
-            className="formInput"
-            aria-label="Event location"
-          />
-        </div>
-        <div>
-          <label htmlFor="event-image" className="block mb-1 font-semibold">
-            Event Image (Optional)
-          </label>
-          <input
-            id="event-image"
-            type="file"
-            accept="image/*"
-            ref={imageInputRef}
-            className="formInput"
-            aria-label="Upload event image"
-            title="Upload an image for the event"
-          />
-          {currentImageUrl && (
-            <div className="mt-2">
-              <p className="text-xs mb-1">Current image:</p>
-              <img
-                src={currentImageUrl}
-                alt="Event preview"
-                className="w-32 h-32 object-cover rounded-lg border"
->>>>>>> a5d40a53
               />
             </div>
             <div>
@@ -232,7 +134,7 @@
                 id="event-time"
                 type="time"
                 name="time"
-                value={eventForm.time}
+                value={eventForm.time || ""}
                 onChange={handleEventChange}
                 required
                 className="w-full p-4 rounded-xl border border-[#cdd1bc] focus:ring-2 focus:ring-[#8a9663] transition duration-300 bg-white/80 backdrop-blur-sm shadow-sm hover:shadow-md text-[#6b7547] font-medium"
@@ -279,7 +181,6 @@
               </div>
             )}
           </div>
-<<<<<<< HEAD
           <label className="flex items-center gap-2">
             <input
               type="checkbox"
@@ -332,14 +233,18 @@
                 onClick={() =>
                   setEventForm({
                     id: "",
+                    created_at: null,
                     title: "",
                     description: "",
                     date: "",
-                    time: "",
+                    time: null,
                     location: "",
                     waiver_required: false,
-                    waiver_url: "",
-                    image_id: "",
+                    waiver_id: null,
+                    image_id: null,
+                    image: null,
+                    image_url: null,
+                    waiver_url: null,
                   })
                 }
                 className="bg-gradient-to-r from-[#f4f3ec] to-[#e6e8d5] text-[#6b7547] border border-[#cdd1bc] hover:bg-gradient-to-r hover:from-[#e6e8d5] hover:to-[#d4d8c1] rounded-full px-8 py-3 font-semibold shadow-lg hover:shadow-xl transition-all duration-300 hover:scale-105"
@@ -350,41 +255,6 @@
           </div>
         </motion.form>
       </motion.div>
-=======
-        )}
-        <button
-          type="submit"
-          className="bg-[#8a9663] text-white font-semibold px-6 py-2 rounded-full"
-        >
-          {eventForm.id ? "Update Event" : "Create Event"}
-        </button>
-        {eventForm.id && (
-          <button
-            type="button"
-            onClick={() =>
-              setEventForm({
-                id: "",
-                title: "",
-                description: "",
-                date: "",
-                time: "",
-                location: "",
-                waiver_required: false,
-                waiver_url: null,
-                image_id: "",
-                created_at: null,
-                waiver_id: null,
-                image: null,
-                image_url: null,
-              })
-            }
-            className="ml-4 bg-gray-300 hover:bg-gray-400 rounded-full px-6 py-2"
-          >
-            Cancel Edit
-          </button>
-        )}
-      </form>
->>>>>>> a5d40a53
     </section>
   );
 };
